import ast
<<<<<<< HEAD
from .util import timestamped_echo, create_json_config
import time
=======
>>>>>>> 7ab9aa67
import importlib.resources as pkg_resources
import sqlite3
import time
from shutil import copyfile

import click
import pandas as pd

from easypqp import pkg_unimod_db

from .convert import basename_spectralfile, conversion, conversion_psm, drop_psm_columns
from .library import generate
from .openswathassaygenerator import OpenSwathAssayGenerator
from .openswathdecoygenerator import OpenSwathDecoyGenerator
<<<<<<< HEAD
from easypqp_rs import generate_insilico_library
=======
from .sage import convert_sage
from .targetedfileconverter import TargetedFileConverter
from .unimoddb import unimod_filter
from .util import timestamped_echo
>>>>>>> 7ab9aa67

try:
    # PyProphet ≤ 2.x
    from pyprophet.data_handling import transform_pi0_lambda
except (ImportError, ModuleNotFoundError):
    try:
        # PyProphet ≥ 3.x
        from pyprophet.cli.util import transform_pi0_lambda
    except (ImportError, ModuleNotFoundError):
        transform_pi0_lambda = None


@click.group(chain=True)
@click.version_option()
def cli():
    """
    EasyPQP: Simple library generation for OpenSWATH using MSFragger & PyProphet

    Visit https://www.openswath.org for usage instructions and help.
    """


# https://stackoverflow.com/a/47730333
class PythonLiteralOption(click.Option):
    def type_cast_value(self, ctx, value):
        if not isinstance(value, str):  # required for Click>=8.0.0
            return value
        try:
            return ast.literal_eval(value)
        except Exception:
            raise click.BadParameter(value)


# EasyPQP Convert
@cli.command()
@click.option(
    "--pepxml",
    "pepxmlfile",
    required=True,
    type=click.Path(exists=False),
    help="The input interact-*.pep.xml file or a list of interact-*.pep.xml files.",
)
@click.option(
    "--spectra",
    "spectralfile",
    required=True,
    type=click.Path(exists=True),
    help="The input mzXML or MGF (timsTOF only) file.",
)
@click.option(
    "--unimod",
    "unimodfile",
    required=False,
    type=click.Path(exists=True),
    help="The input UniMod XML file.",
)
@click.option(
    "--psms",
    "psmsfile",
    required=False,
    type=click.Path(exists=False),
    help="Output PSMs file.",
)
@click.option(
    "--peaks",
    "peaksfile",
    required=False,
    type=click.Path(exists=False),
    help="Output peaks file.",
)
@click.option(
    "--exclude-range",
    "exclude_range_str",
    default="-1.5,3.5",
    show_default=True,
    required=False,
    type=str,
    help="massdiff in this range will not be mapped to UniMod.",
)
@click.option(
    "--max_delta_unimod",
    default=0.02,
    show_default=True,
    type=float,
    help="Maximum delta mass (Dalton) for UniMod annotation.",
)
@click.option(
    "--max_delta_ppm",
    default=15,
    show_default=True,
    type=float,
    help="Maximum delta mass (PPM) for annotation.",
)
@click.option(
    "--enable_unannotated/--no-enable_unannotated",
    default=False,
    show_default=True,
    help="Enable mapping of unannotated delta masses.",
)
@click.option(
    "--enable_massdiff/--no-enable_massdiff",
    default=False,
    show_default=True,
    help="Enable mapping of mass differences reported by legacy search engines.",
)
@click.option(
    "--fragment_types",
    default="['b','y']",
    show_default=True,
    cls=PythonLiteralOption,
    help="Allowed fragment ion types (a,b,c,x,y,z).",
)
@click.option(
    "--fragment_charges",
    default="[1,2,3,4]",
    show_default=True,
    cls=PythonLiteralOption,
    help="Allowed fragment ion charges.",
)
@click.option(
    "--enable_specific_losses/--no-enable_specific_losses",
    default=False,
    show_default=True,
    help="Enable specific fragment ion losses.",
)
@click.option(
    "--enable_unspecific_losses/--no-enable_unspecific_losses",
    default=False,
    show_default=True,
    help="Enable unspecific fragment ion losses.",
)
@click.option(
    "--max_psm_pep",
    default=0.5,
    show_default=True,
    type=float,
    help="Maximum posterior error probability (PEP) for a PSM",
)
@click.option(
    "--precision_digits",
    default=6,
    show_default=True,
    type=int,
    help="Precision (number of digits) for the product m/z reported by the theoretical library generation step. This should match the precision of the downstream consumer of the spectral library. Lowering this number will collapse (more) identical fragment ions of the same precursor to a single value.",
)
def convert(
    pepxmlfile,
    spectralfile,
    unimodfile,
    psmsfile,
    peaksfile,
    exclude_range_str,
    max_delta_unimod,
    max_delta_ppm,
    enable_unannotated,
    enable_massdiff,
    fragment_types,
    fragment_charges,
    enable_specific_losses,
    enable_unspecific_losses,
    max_psm_pep,
    precision_digits,
):
    """
    Convert pepXML files for EasyPQP
    """

    start_time = time.time()

    pepxmlfile_list = []
    if pepxmlfile.endswith(".pep.xml") or pepxmlfile.lower().endswith(".idxml"):
        pepxmlfile_list.append(pepxmlfile)
    elif pepxmlfile.startswith("[") and pepxmlfile.endswith("]"):
        pepxmlfile_list = ast.literal_eval(pepxmlfile)
    else:
        timestamped_echo("Error: Invalid pepXML file name.")
        return 1

    if unimodfile is None:
        unimodfile = str(pkg_resources.files("easypqp").joinpath("data/unimod.xml"))

    run_id = basename_spectralfile(spectralfile)
    if psmsfile is None:
        psmsfile = run_id + ".psmpkl"
    if peaksfile is None:
        peaksfile = run_id + ".peakpkl"

    temp = exclude_range_str.split(",")
    exclude_range = [float(temp[0]), float(temp[1])]

    timestamped_echo("Info: Converting %s." % pepxmlfile_list)
    psms, peaks = conversion(
        pepxmlfile_list,
        spectralfile,
        unimodfile,
        exclude_range,
        max_delta_unimod,
        max_delta_ppm,
        enable_unannotated,
        enable_massdiff,
        fragment_types,
        fragment_charges,
        enable_specific_losses,
        enable_unspecific_losses,
        max_psm_pep,
        precision_digits,
    )

    psms = drop_psm_columns(psms)

    psms.to_pickle(psmsfile)
    timestamped_echo("Info: PSMs successfully converted and stored in %s." % psmsfile)

    peaks.to_pickle(peaksfile)
    timestamped_echo("Info: Peaks successfully converted and stored in %s." % peaksfile)

    timestamped_echo(
        "Info: Total elapsed time %.2f minutes." % ((time.time() - start_time) / 60.0)
    )


# EasyPQP Convert - from psm.tsv rather than pepXML
@cli.command()
@click.option(
    "--psm",
    "psmfile",
    required=True,
    type=click.Path(exists=False),
    help="The input psm.tsv file or a list of psm.tsv files.",
)
@click.option(
    "--spectra",
    "spectralfile",
    required=True,
    type=click.Path(exists=True),
    help="The input mzXML or MGF (timsTOF only) file.",
)
@click.option(
    "--unimod",
    "unimodfile",
    required=False,
    type=click.Path(exists=True),
    help="The input UniMod XML file.",
)
@click.option(
    "--psms",
    "psmsfile",
    required=False,
    type=click.Path(exists=False),
    help="Output PSMs file.",
)
@click.option(
    "--peaks",
    "peaksfile",
    required=False,
    type=click.Path(exists=False),
    help="Output peaks file.",
)
@click.option(
    "--exclude-range",
    "exclude_range_str",
    default="-1.5,3.5",
    show_default=True,
    required=False,
    type=str,
    help="massdiff in this range will not be mapped to UniMod.",
)
@click.option(
    "--max_delta_unimod",
    default=0.02,
    show_default=True,
    type=float,
    help="Maximum delta mass (Dalton) for UniMod annotation.",
)
@click.option(
    "--max_delta_ppm",
    default=15,
    show_default=True,
    type=float,
    help="Maximum delta mass (PPM) for annotation.",
)
@click.option(
    "--enable_unannotated/--no-enable_unannotated",
    default=False,
    show_default=True,
    help="Enable mapping of unannotated delta masses.",
)
@click.option(
    "--ignore_unannotated/--no-ignore_unannotated",
    default=False,
    show_default=True,
    help="Remove PSMs with unannotated delta masses but proceed with all other PSMs.",
)
@click.option(
    "--enable_massdiff/--no-enable_massdiff",
    default=False,
    show_default=True,
    help="Enable mapping of mass differences reported by legacy search engines.",
)
@click.option(
    "--fragment_types",
    default="['b','y']",
    show_default=True,
    cls=PythonLiteralOption,
    help="Allowed fragment ion types (a,b,c,x,y,z).",
)
@click.option(
    "--fragment_charges",
    default="[1,2,3,4]",
    show_default=True,
    cls=PythonLiteralOption,
    help="Allowed fragment ion charges.",
)
@click.option(
    "--enable_specific_losses/--no-enable_specific_losses",
    default=False,
    show_default=True,
    help="Enable specific fragment ion losses.",
)
@click.option(
    "--enable_unspecific_losses/--no-enable_unspecific_losses",
    default=False,
    show_default=True,
    help="Enable unspecific fragment ion losses.",
)
@click.option(
    "--max_psm_pep",
    default=1,
    show_default=True,
    type=float,
    help="Maximum posterior error probability (PEP) for a PSM",
)
@click.option(
    "--decoy_prefix",
    default="rev_",
    show_default=True,
    type=str,
    required=True,
    help="Database decoy prefix (required)",
)
@click.option(
    "--precision_digits",
    default=6,
    show_default=True,
    type=int,
    help="Precision (number of digits) for the product m/z reported by the theoretical library generation step. This should match the precision of the downstream consumer of the spectral library. Lowering this number will collapse (more) identical fragment ions of the same precursor to a single value.",
)
@click.option(
    "--labile_mods",
    "labile_mods",
    default="",
    show_default=True,
    required=False,
    type=str,
    help="Adjust fragment masses of labile modifications. Supported options: oglyc, nglyc, nglyc+ (includes HexNAc remainder ions)",
)
@click.option(
    "--max_glycan_q",
    default=1,
    show_default=True,
    type=float,
    help="Maximum glycan q-value to include a PSM in the library",
)
def convertpsm(
    psmfile,
    spectralfile,
    unimodfile,
    psmsfile,
    peaksfile,
    exclude_range_str,
    max_delta_unimod,
    max_delta_ppm,
    enable_unannotated,
    ignore_unannotated,
    enable_massdiff,
    fragment_types,
    fragment_charges,
    enable_specific_losses,
    enable_unspecific_losses,
    max_psm_pep,
    decoy_prefix,
    precision_digits,
    labile_mods,
    max_glycan_q,
):
    """
    Convert psm.tsv files for EasyPQP
    """

    start_time = time.time()

    psmfile_list = []
    if psmfile.endswith("psm.tsv"):
        psmfile_list.append(psmfile)
    elif psmfile.startswith("[") and psmfile.endswith("]"):
        psmfile_list = ast.literal_eval(psmfile)
    else:
        timestamped_echo("Error: Invalid psm file name.")
        return 1

    if unimodfile is None:
        unimodfile = str(pkg_resources.files("easypqp").joinpath("data/unimod.xml"))

    run_id = basename_spectralfile(spectralfile)
    if psmsfile is None:
        psmsfile = run_id + ".psmpkl"
    if peaksfile is None:
        peaksfile = run_id + ".peakpkl"

    if labile_mods != "":
        if labile_mods not in ["oglyc", "nglyc", "nglyc+"]:
            timestamped_echo(
                "Error: Invalid setting for --labile mods: {}. Allowed options are oglyc, nglyc, or nglyc+".format(
                    labile_mods
                )
            )
            return 1

    temp = exclude_range_str.split(",")
    exclude_range = [float(temp[0]), float(temp[1])]

    timestamped_echo("Info: Converting %s." % psmfile_list)
    psms, peaks = conversion_psm(
        psmfile_list,
        spectralfile,
        unimodfile,
        exclude_range,
        max_delta_unimod,
        max_delta_ppm,
        enable_unannotated,
        ignore_unannotated,
        enable_massdiff,
        fragment_types,
        fragment_charges,
        enable_specific_losses,
        enable_unspecific_losses,
        max_psm_pep,
        decoy_prefix,
        precision_digits,
        labile_mods,
        max_glycan_q,
    )

    psms = drop_psm_columns(psms)

    psms.to_pickle(psmsfile)
    timestamped_echo("Info: PSMs successfully converted and stored in %s." % psmsfile)

    peaks.to_pickle(peaksfile)
    timestamped_echo("Info: Peaks successfully converted and stored in %s." % peaksfile)

    timestamped_echo(
        "Info: Total elapsed time %.2f minutes." % ((time.time() - start_time) / 60.0)
    )


# EasyPQP Convert - from Sage results
@cli.command()
@click.option(
    "--sage_psm",
    "sage_psm",
    required=True,
    type=click.Path(exists=True),
    help="Path to Sage results.sage.tsv/parquet.",
)
@click.option(
    "--sage_fragments",
    "sage_fragments",
    required=True,
    type=click.Path(exists=True),
    help="Path to Sage matched_fragments.sage.tsv/parquet.",
)
@click.option(
    "--unimod",
    "unimodfile",
    required=False,
    type=click.Path(exists=True),
    help="UniMod XML (used to map numeric deltas to UniMod IDs).",
)
@click.option(
    "--max_delta_unimod",
    default=0.02,
    show_default=True,
    type=float,
    help="Maximum delta mass (Dalton) for UniMod annotation.",
)
@click.option(
    "--precision_digits",
    default=6,
    show_default=True,
    type=int,
    help="Precision (number of digits) for the product m/z reported by the theoretical library generation step. This should match the precision of the downstream consumer of the spectral library. Lowering this number will collapse (more) identical fragment ions of the same precursor to a single value.",
)
def convertsage(
    sage_psm, sage_fragments, unimodfile, max_delta_unimod, precision_digits
):
    """
    Convert Sage Search results for EasyPQP
    """

    start_time = time.time()
    # If not supplying a custom unimod file, use the default one
    if unimodfile is None:
        unimodfile = str(pkg_resources.files("easypqp").joinpath("data/unimod.xml"))

    timestamped_echo(f"Info: Converting Sage inputs: {sage_psm} + {sage_fragments}")
    convert_sage(sage_psm, sage_fragments, unimodfile, max_delta_unimod)
    timestamped_echo(
        "Info: Total elapsed time %.2f minutes." % ((time.time() - start_time) / 60.0)
    )


# EasyPQP Library
@cli.command()
@click.argument("infiles", nargs=-1, type=click.Path(exists=True))
@click.option(
    "--out",
    "outfile",
    required=True,
    type=click.Path(exists=False),
    help="Output TSV peptide query parameter file.",
)
@click.option(
    "--psmtsv",
    "psmtsv",
    required=False,
    type=click.Path(exists=False),
    help="psm.tsv file from Philosopher.",
)
@click.option(
    "--peptidetsv",
    "peptidetsv",
    required=False,
    type=click.Path(exists=False),
    help="peptide.tsv file from Philosopher.",
)
## Library generation options
@click.option(
    "--perform_rt_calibration",
    required=False,
    type=bool,
    help="Whether to perform RT calibration",
    default=True,
    show_default=True,
)
@click.option(
    "--rt_reference",
    "rt_referencefile",
    required=False,
    type=click.Path(exists=True),
    help="Optional iRT/CiRT reference file.",
)
@click.option(
    "--rt_reference_run_path",
    "rt_reference_run_path",
    default="easypqp_rt_reference_run.tsv",
    show_default=True,
    required=False,
    type=click.Path(exists=False),
    help="Writes reference run RT file, if RT reference file is not provided.",
)
@click.option(
    "--rt_filter",
    "rt_filter",
    required=False,
    type=str,
    help="Optional tag to filter candidate RT reference runs.",
)
@click.option(
    "--perform_im_calibration",
    required=False,
    type=bool,
    help="Whether to perform IM calibration",
    default=True,
    show_default=True,
)
@click.option(
    "--im_reference",
    "im_referencefile",
    required=False,
    type=click.Path(exists=True),
    help="Optional IM reference file.",
)
@click.option(
    "--im_reference_run_path",
    "im_reference_run_path",
    default="easypqp_im_reference_run.tsv",
    show_default=True,
    required=False,
    type=click.Path(exists=False),
    help="Writes reference run IM file, if IM reference file is not provided.",
)
@click.option(
    "--im_filter",
    "im_filter",
    required=False,
    type=str,
    help="Optional tag to filter candidate IM reference runs.",
)
@click.option(
    "--psm_fdr_threshold",
    default=0.01,
    show_default=True,
    type=float,
    help="PSM FDR threshold.",
)
@click.option(
    "--peptide_fdr_threshold",
    default=0.01,
    show_default=True,
    type=float,
    help="Peptide FDR threshold.",
)
@click.option(
    "--protein_fdr_threshold",
    default=0.01,
    show_default=True,
    type=float,
    help="Protein FDR threshold.",
)
@click.option(
    "--rt_lowess_fraction",
    default=0.05,
    show_default=True,
    type=float,
    help="Fraction of data points to use for RT lowess regression. If set to 0, cross validation is used.",
)
@click.option(
    "--rt_psm_fdr_threshold",
    default=0.001,
    show_default=True,
    type=float,
    help="PSM FDR threshold used for RT alignment.",
)
@click.option(
    "--im_lowess_fraction",
    default=0.05,
    show_default=True,
    type=float,
    help="Fraction of data points to use for IM lowess regression. If set to 0, cross validation is used.",
)
@click.option(
    "--im_psm_fdr_threshold",
    default=0.001,
    show_default=True,
    type=float,
    help="PSM FDR threshold used for IM alignment.",
)
@click.option(
    "--pi0_lambda",
    default=[0.1, 0.5, 0.05],
    show_default=True,
    type=(float, float, float),
    help="Use non-parametric estimation of p-values. Either use <START END STEPS>, e.g. 0.1, 1.0, 0.1 or set to fixed value, e.g. 0.4, 0, 0.",
    callback=transform_pi0_lambda,
)
@click.option(
    "--peptide_plot",
    "peptide_plot_path",
    default="easypqp_peptide_report.pdf",
    show_default=True,
    required=True,
    type=click.Path(exists=False),
    help="Output peptide-level PDF report.",
)
@click.option(
    "--protein_plot",
    "protein_plot_path",
    default="easypqp_protein_report.pdf",
    show_default=True,
    required=True,
    type=click.Path(exists=False),
    help="Output protein-level PDF report.",
)
@click.option(
    "--min_peptides",
    default=5,
    show_default=True,
    type=int,
    help="Minimum peptides required for successful alignment.",
)
@click.option(
    "--proteotypic/--no-proteotypic",
    show_default=True,
    default=True,
    help="Use only proteotypic, unique, non-shared peptides.",
)
@click.option(
    "--consensus/--no-consensus",
    show_default=True,
    default=True,
    help="Generate consensus instead of best replicate spectra.",
)
@click.option(
    "--nofdr/--no-fdr-filtering",
    show_default=True,
    default=False,
    help="Do not reassess or filter by FDR, as library was already provided using customized FDR filtering.",
)
@click.option(
    "--diannpqp/--no-diann-pqp",
    show_default=True,
    default=False,
    help="Generate DIA-NN2-compatible PQP library.",
)
def library(
    infiles,
    outfile,
    psmtsv,
    peptidetsv,
    perform_rt_calibration,
    rt_referencefile,
    rt_reference_run_path,
    rt_filter,
    perform_im_calibration,
    im_referencefile,
    im_reference_run_path,
    im_filter,
    psm_fdr_threshold,
    peptide_fdr_threshold,
    protein_fdr_threshold,
    rt_lowess_fraction,
    rt_psm_fdr_threshold,
    im_lowess_fraction,
    im_psm_fdr_threshold,
    pi0_lambda,
    peptide_plot_path,
    protein_plot_path,
    min_peptides,
    proteotypic,
    consensus,
    nofdr,
    diannpqp,
):
    """
    Generate EasyPQP library

    INFILES: Input PSM and Peak pickle files generated from an `easypqp convert[psm|sage]` command.
    """

    start_time = time.time()
    generate(
        infiles,
        outfile,
        psmtsv,
        peptidetsv,
        perform_rt_calibration,
        rt_referencefile,
        rt_reference_run_path,
        rt_filter,
        perform_im_calibration,
        im_referencefile,
        im_reference_run_path,
        im_filter,
        psm_fdr_threshold,
        peptide_fdr_threshold,
        protein_fdr_threshold,
        rt_lowess_fraction,
        rt_psm_fdr_threshold,
        im_lowess_fraction,
        im_psm_fdr_threshold,
        pi0_lambda,
        peptide_plot_path,
        protein_plot_path,
        min_peptides,
        proteotypic,
        consensus,
        nofdr,
        diannpqp,
    )
    timestamped_echo("Info: Library successfully generated.")
    timestamped_echo(
        "Info: Total elapsed time: %.2f minutes." % ((time.time() - start_time) / 60.0)
    )


# EasyPQP Reduce
@cli.command()
@click.option(
    "--in",
    "infile",
    required=True,
    type=click.Path(exists=True),
    help="Input PQP file.",
)
@click.option(
    "--out",
    "outfile",
    required=True,
    type=click.Path(exists=False),
    help="Output PQP file.",
)
@click.option(
    "--bins",
    default=10,
    show_default=True,
    type=int,
    help="Number of bins to fill along gradient.",
)
@click.option(
    "--peptides",
    default=5,
    show_default=True,
    type=int,
    help="Number of peptides to sample.",
)
def reduce(infile, outfile, bins, peptides):
    """
    Reduce PQP files for OpenSWATH linear and non-linear alignment
    """

    # Define outfile
    if outfile is None:
        outfile = infile
    else:
        copyfile(infile, outfile)
        outfile = outfile

    con = sqlite3.connect(outfile)

    anchor_candidates = pd.read_sql(
        "SELECT PRECURSOR.ID AS PRECURSOR_ID, LIBRARY_RT FROM PRECURSOR WHERE PRECURSOR.DECOY == 0;",
        con,
    )

    anchor_candidates["BIN"] = pd.cut(
        anchor_candidates["LIBRARY_RT"], bins=bins, right=False, labels=False
    )

    anchors = anchor_candidates.groupby("BIN").head(peptides).reset_index()

    anchors[["PRECURSOR_ID", "LIBRARY_RT"]].to_sql("temp_anchors", con, index=False)

    # Delete precursors
    con.execute(
        "DELETE FROM PRECURSOR WHERE ID NOT IN (SELECT PRECURSOR_ID FROM temp_anchors)"
    )

    # Delete transitions
    con.execute(
        "DELETE FROM TRANSITION_PRECURSOR_MAPPING WHERE PRECURSOR_ID NOT IN (SELECT PRECURSOR_ID FROM temp_anchors)"
    )
    con.execute(
        "DELETE FROM TRANSITION WHERE ID NOT IN (SELECT TRANSITION_ID FROM TRANSITION_PRECURSOR_MAPPING)"
    )

    # Delete peptides and proteins
    con.execute(
        "DELETE FROM PRECURSOR_PEPTIDE_MAPPING WHERE PRECURSOR_ID NOT IN (SELECT PRECURSOR_ID FROM temp_anchors)"
    )
    con.execute(
        "DELETE FROM PEPTIDE WHERE ID NOT IN (SELECT PEPTIDE_ID FROM PRECURSOR_PEPTIDE_MAPPING)"
    )
    con.execute(
        "DELETE FROM PEPTIDE_PROTEIN_MAPPING WHERE PEPTIDE_ID NOT IN (SELECT PEPTIDE_ID FROM PRECURSOR_PEPTIDE_MAPPING)"
    )
    con.execute(
        "DELETE FROM PROTEIN WHERE ID NOT IN (SELECT PROTEIN_ID FROM PEPTIDE_PROTEIN_MAPPING)"
    )

    # Delete tables
    con.execute("DROP TABLE temp_anchors;")

    con.commit()

    # Clean file
    con.execute("VACUUM;")

    # Close connection to file
    con.close()

    timestamped_echo("Info: Library successfully processed and stored in %s." % outfile)

<<<<<<< HEAD
def transform_comma_string_to_list(output_type=str):
    """Factory function that creates a callback for Click options.
    
    Args:
        output_type: The type to convert each element to (str or int)
    
    Returns:
        A callback function suitable for Click's callback parameter
    """
    def callback(ctx, param, value):
        if value is None:
            return None
        try:
            items = value.split(",")
            if output_type == int:
                return [int(item.strip()) for item in items]
            return [item.strip() for item in items]
        except ValueError as e:
            raise click.BadParameter(f"Couldn't convert '{value}' to list of {output_type.__name__}: {e}")
    
    return callback

# EasyPQP In-Silico Library Generation
@cli.command()
@click.option('--fasta', 'fasta', required=False, type=click.Path(exists=True), help='FASTA file with protein sequences. Overrides the FASTA file specified in the config.')
@click.option('--output_file', 'output_file', required=False, type=click.Path(exists=False), help='Output file for the generated library. Overrides the output directory specified in the')
@click.option('--generate_decoys/--no-generate_decoys', default=False, show_default=True, help='Generate decoy library.')
@click.option('--decoy_tag', default='rev_', show_default=True, type=str, help='Decoy tag to be used for decoy generation.')
@click.option('--precursor_charge', default='2,3', show_default=True, type=str, callback=transform_comma_string_to_list(output_type=int), help='Precursor charge states to be used for library generation.')
@click.option('--max_fragment_charge', default=2, show_default=True, type=int, help='Maximum fragment charge state.')
@click.option('--min_transitions', default=6, show_default=True, type=int, help='Minimum number of transitions per peptide.')
@click.option('--max_transitions', default=6, show_default=True, type=int, help='Maximum number of transitions per peptide.')
@click.option('--fragmentation_model', default='hcd', show_default=True, type=str, help='Fragmentation model to be used for theoretical fragmentaton generation. Options are (etd/td_etd/ethcd/etcad/eacid/ead/hcd/cid/all/none). See: `[FragmentationModel](https://docs.rs/rustyms/latest/rustyms/model/struct.FragmentationModel.html#method.etd)` for more details.')
@click.option('--allowed_fragment_types', default='b,y', show_default=True, type=str, callback=transform_comma_string_to_list(output_type=str), help='Allowed fragment types. Current MS2 prediction model only supports b and y ions.')
@click.option('--fine_tune/--no-fine_tune', default=False, show_default=True, help='Fine-tune the predictions models using the provided training data.')
@click.option('--train_data_path', default=None, show_default=True, type=click.Path(exists=True), help='Path to the training data for fine-tuning. This should be a TSV file with columns: "sequence", "precursor_charge", "intensity", "retention_time", "ion_mobility" (Optional).')
@click.option('--save_model/--no-save_model', default=False, show_default=True, help='Save the fine-tuned model to the specified path.')
@click.option('--instrument', default='QE/Lumos/timsTOF/SciexTOF/ThermoTOF', show_default=True, type=str, help='Instrument type. Options are (QE).')
@click.option('--nce', default=20, show_default=True, type=int, help='Normalized collision energy (NCE) to be used for MS2 intensity prediction.')
@click.option('--batch_size', default=10, show_default=True, type=int, help='Batch size used for peptide property inferece.')
@click.option('--rt_scale', default=100.0, show_default=True, type=float, help='RT output scaling factor (e.g., 100.0 to convert 0-1 range to 0-100).')
@click.option('--write_report/--no-write_report', default=True, show_default=True, help='Generate HTML quality report.')
@click.option('--parquet_output/--no-parquet_output', default=False, show_default=True, help='Output library in Parquet format instead of TSV.')
@click.option('--threads', default=None, show_default=True, type=int, help='Number of threads for parallel processing. If not specified, uses all available cores.')
@click.option('--config', 'config', required=False, type=click.Path(exists=True), help='JSON configuration file.')
def insilico_library(
    fasta,
    output_file,
    generate_decoys,
    decoy_tag,
    precursor_charge,
    max_fragment_charge,
    min_transitions,
    max_transitions,
    fragmentation_model,
    allowed_fragment_types,
    fine_tune,
    train_data_path,
    save_model,
    instrument,
    nce,
    batch_size,
    rt_scale,
    write_report,
    parquet_output,
    threads,
    config
):
    """
    Generate In-Silico Predicted Library
    """
    if fasta is None and config is None:
        timestamped_echo("Error: Please provide either a FASTA file or a JSON configuration file like below.")
        print(create_json_config(as_bytes=True).decode())
        return 1
    
    if config is None:
        config = create_json_config(as_bytes=True).decode()
        timestamped_echo("Info: Using default configuration.")
        
    timestamped_echo("Info: Generating In-Silico Predicted Library.")
    generate_insilico_library(
        config,
        fasta,
        output_file,
        generate_decoys,
        decoy_tag,
        precursor_charge,
        max_fragment_charge,
        min_transitions,
        max_transitions,
        fragmentation_model,
        allowed_fragment_types,
        rt_scale,
        fine_tune,
        train_data_path,
        save_model,
        instrument,
        nce,
        batch_size,
        write_report,
        parquet_output,
        threads,
    )
    timestamped_echo("Info: In-Silico Library successfully generated.")
=======

# Parameter transformation functions
def transform_comma_string_to_list(ctx, param, value):
    if value is not None:
        str_list = value.split(",")
        return str_list
    else:
        return None
>>>>>>> 7ab9aa67


# EasyPQP UniMod Database Filtering
@cli.command()
<<<<<<< HEAD
@click.option('--in', 'infile', required=False, default=pkg_unimod_db, show_default=True, type=click.Path(exists=True), help='Input UniMod XML file.')
@click.option('--out', 'outfile', required=False, default="unimod_ipf.xml", show_default=True, type=click.Path(exists=False), help='Output Filtered UniMod XML file.')
@click.option('--ids', 'accession_ids', default='1,2,4,5,7,21,26,27,28,34,35,36,40,121,122,259,267,299,354', show_default=True, type=str, help='UniMod record ids to filter for, i.e. 1,2,4,21.', callback=transform_comma_string_to_list(output_type=str))
@click.option('--sites', 'site_specificity', default=None, show_default=True, type=str, help="""Optional further restriction for specificity, i.e. [n,],M,nK[,QN,STY,*,*,*,EDcRK,WM,RK,Y,K,[TKnS,K,R,EK,Y]. Ensure, you match the sites you want to restrict per unimod.\b\n\nFor example, if --ids=1,21,35, then you should have the following for --sites=n,STY,M. This will restrict acetylation for any N-Term, phosphorylation for serine, threonine, and tyrosine, and oxidation for methionine.
\b\n\nValid Sites:\n\n* - wildcard, will not restrict for any specificty for corresponding UniMod entry.\n\n[ - Protein N-Term\n\n] - Protein C-Term\n\nn - Any N-Term\n\nc - Any C-Term\n\nAmino Acid Letter - A valid amino acid one letter code.\n\n""", callback=transform_comma_string_to_list(output_type=str))
=======
@click.option(
    "--in",
    "infile",
    required=False,
    default=pkg_unimod_db,
    show_default=True,
    type=click.Path(exists=True),
    help="Input UniMod XML file.",
)
@click.option(
    "--out",
    "outfile",
    required=False,
    default="unimod_ipf.xml",
    show_default=True,
    type=click.Path(exists=False),
    help="Output Filtered UniMod XML file.",
)
@click.option(
    "--ids",
    "accession_ids",
    default="1,2,4,5,7,21,26,27,28,34,35,36,40,121,122,259,267,299,354",
    show_default=True,
    type=str,
    help="UniMod record ids to filter for, i.e. 1,2,4,21.",
    callback=transform_comma_string_to_list,
)
@click.option(
    "--sites",
    "site_specificity",
    default=None,
    show_default=True,
    type=str,
    help="""Optional further restriction for specificity, i.e. [n,],M,nK[,QN,STY,*,*,*,EDcRK,WM,RK,Y,K,[TKnS,K,R,EK,Y]. Ensure, you match the sites you want to restrict per unimod.\b\n\nFor example, if --ids=1,21,35, then you should have the following for --sites=n,STY,M. This will restrict acetylation for any N-Term, phosphorylation for serine, threonine, and tyrosine, and oxidation for methionine.
\b\n\nValid Sites:\n\n* - wildcard, will not restrict for any specificty for corresponding UniMod entry.\n\n[ - Protein N-Term\n\n] - Protein C-Term\n\nn - Any N-Term\n\nc - Any C-Term\n\nAmino Acid Letter - A valid amino acid one letter code.\n\n""",
    callback=transform_comma_string_to_list,
)
>>>>>>> 7ab9aa67
def filter_unimod(infile, outfile, accession_ids, site_specificity):
    """
    Reduce UniMod XML Database file
    """
    unimod_filter(infile, outfile, accession_ids, site_specificity)


# EasyPQP TargetedFileConverter
@cli.command()
@click.option(
    "--in",
    "infile",
    required=True,
    type=click.Path(exists=True),
    help="Transition list to convert.",
)
@click.option(
    "--in_type",
    default=None,
    show_default=True,
    type=str,
    help='Input file type. Default: None, will be determined from input file. Valid formats: ["tsv", "mrm" ,"pqp", "TraML", "parquet"]',
)
@click.option(
    "--out",
    "outfile",
    required=False,
    default="library.pqp",
    show_default=True,
    type=click.Path(exists=False),
    help="Output file to be converted to.",
)
@click.option(
    "--out_type",
    default=None,
    show_default=True,
    type=str,
    help='Output file type. Default: None, will be determined from output file. Valid formats: ["tsv", "pqp", "TraML"]',
)
@click.option(
    "--legacy_traml_id/--no-legacy_traml_id",
    show_default=True,
    default=True,
    help="PQP to TraML: Should legacy TraML IDs be used?",
)
def targeted_file_converter(infile, in_type, outfile, out_type, legacy_traml_id):
    """
    Convert different spectral libraries / transition files for targeted proteomics and metabolomics analysis.

    Can convert multiple formats to and from TraML (standardized transition format). The following formats are supported:\b\n\n

        - @ref OpenMS::TraMLFile "TraML" \b\n
        - @ref OpenMS::TransitionTSVFile "OpenSWATH TSV transition lists" \b\n
        - @ref OpenMS::TransitionPQPFile "OpenSWATH PQP SQLite files" \b\n
        - SpectraST MRM transition lists \b\n
        - Skyline transition lists \b\n
        - Spectronaut transition lists \b\n
        - Parquet transition lists \b\n

    """
    converter = TargetedFileConverter(
        infile, outfile, in_type, out_type, legacy_traml_id
    )
    converter.convert()


# EasyPQP OpenSwathAssayGenerator
@cli.command()
@click.option(
    "--in",
    "infile",
    required=True,
    type=click.Path(exists=True),
    help="Input file (valid formats: 'tsv', 'mrm', 'pqp', 'TraML')",
)
@click.option(
    "--in_type",
    default=None,
    show_default=True,
    type=str,
    help='Input file type. Default: None, will be determined from file extension or content. Valid formats: ["tsv", "mrm" ,"pqp", "TraML"]',
)
@click.option(
    "--out",
    "outfile",
    required=True,
    type=click.Path(exists=False),
    help="Output file (valid formats: 'tsv', 'pqp', 'TraML')",
)
@click.option(
    "--out_type",
    default=None,
    show_default=True,
    type=str,
    help='Output file type. Default: None, will be determined from file extension or content. Valid formats: ["tsv", "mrm" ,"pqp", "TraML"]',
)
@click.option(
    "--min_transitions",
    default=6,
    required=False,
    show_default=True,
    type=int,
    help="Minimal number of transitions",
)
@click.option(
    "--max_transitions",
    default=6,
    required=False,
    show_default=True,
    type=int,
    help="Maximal number of transitions",
)
@click.option(
    "--allowed_fragment_types",
    required=False,
    default="b,y",
    show_default=True,
    type=str,
    help="Allowed fragment types",
)
@click.option(
    "--allowed_fragment_charges",
    required=False,
    default="1,2,3,4",
    show_default=True,
    type=str,
    help="Allowed fragment charge states",
)
@click.option(
    "--enable_detection_specific_losses",
    required=False,
    type=bool,
    help="Set this flag if specific neutral losses for detection fragment ions should be allowed",
    default=False,
)
@click.option(
    "--enable_detection_unspecific_losses",
    required=False,
    type=bool,
    help="Set this flag if unspecific neutral losses (H2O1, H3N1, C1H2N2, C1H2N1O1) for detection fragment ions should be allowed",
    default=False,
)
@click.option(
    "--precursor_mz_threshold",
    default=0.025,
    show_default=True,
    required=False,
    type=float,
    help="MZ threshold in Thomson for precursor ion selection",
)
@click.option(
    "--precursor_lower_mz_limit",
    default=400.0,
    show_default=True,
    required=False,
    type=float,
    help="Lower MZ limit for precursor ions",
)
@click.option(
    "--precursor_upper_mz_limit",
    default=1200.0,
    show_default=True,
    required=False,
    type=float,
    help="Upper MZ limit for precursor ions",
)
@click.option(
    "--product_mz_threshold",
    default=0.025,
    show_default=True,
    required=False,
    type=float,
    help="MZ threshold in Thomson for fragment ion annotation",
)
@click.option(
    "--product_lower_mz_limit",
    default=350.0,
    show_default=True,
    required=False,
    type=float,
    help="Lower MZ limit for fragment ions",
)
@click.option(
    "--product_upper_mz_limit",
    default=2000.0,
    show_default=True,
    required=False,
    type=float,
    help="Upper MZ limit for fragment ions",
)
@click.option(
    "--swath_windows_file",
    "swath_win",
    default=None,
    required=False,
    type=click.Path(exists=False),
    help="Tab separated file containing the SWATH windows for exclusion of fragment ions falling into the precursor isolation window: lower_offset upper_offset \newline400 425 \newline ... Note that the first line is a header and will be skipped. (valid formats: 'txt')",
)
@click.option(
    "--unimod_file",
    "unimod",
    required=False,
    type=click.Path(exists=False),
    help="(Modified) Unimod XML file (http://www.unimod.org/xml/unimod.xml) describing residue modifiability (valid formats: 'xml')",
)
@click.option(
    "--enable_ipf",
    required=False,
    type=bool,
    help="IPF: set this flag if identification transitions should be generated for IPF. Note: Requires setting 'unimod_file",
    default=False,
)
@click.option(
    "--max_num_alternative_localizations",
    default=10000,
    required=False,
    show_default=True,
    type=int,
    help="IPF: maximum number of site-localization permutations",
)
@click.option(
    "--disable_identification_ms2_precursors",
    required=False,
    type=bool,
    help="IPF: set this flag if MS2-level precursor ions for identification should not be allowed for extraction of the precursor signal from the fragment ion data (MS2-level).",
    default=False,
)
@click.option(
    "--disable_identification_specific_losses",
    required=False,
    type=bool,
    help="IPF: set this flag if specific neutral losses for identification fragment ions should not be allowed",
    default=False,
)
@click.option(
    "--enable_identification_unspecific_losses",
    required=False,
    type=bool,
    help="IPF: set this flag if unspecific neutral losses (H2O1, H3N1, C1H2N2, C1H2N1O1) for identification fragment ions should be allowed",
    default=False,
)
@click.option(
    "--enable_swath_specifity",
    required=False,
    type=bool,
    help="IPF: set this flag if identification transitions without precursor specificity (i.e. across whole precursor isolation window instead of precursor MZ) should be generated.",
    default=False,
)
def openswath_assay_generator(
    infile,
    in_type,
    outfile,
    out_type,
    min_transitions,
    max_transitions,
    allowed_fragment_types,
    allowed_fragment_charges,
    enable_detection_specific_losses,
    enable_detection_unspecific_losses,
    precursor_mz_threshold,
    precursor_lower_mz_limit,
    precursor_upper_mz_limit,
    product_mz_threshold,
    product_lower_mz_limit,
    product_upper_mz_limit,
    swath_win,
    unimod,
    enable_ipf,
    max_num_alternative_localizations,
    disable_identification_ms2_precursors,
    disable_identification_specific_losses,
    enable_identification_unspecific_losses,
    enable_swath_specifity,
):
    """
    Generates filtered and optimized assays for OpenSwathWorflow

    """
    assay_generator = OpenSwathAssayGenerator(
        infile,
        in_type,
        outfile,
        out_type,
        min_transitions,
        max_transitions,
        allowed_fragment_types,
        allowed_fragment_charges,
        enable_detection_specific_losses,
        enable_detection_unspecific_losses,
        precursor_mz_threshold,
        precursor_lower_mz_limit,
        precursor_upper_mz_limit,
        product_mz_threshold,
        product_lower_mz_limit,
        product_upper_mz_limit,
        swath_win,
        unimod,
        enable_ipf,
        max_num_alternative_localizations,
        disable_identification_ms2_precursors,
        disable_identification_specific_losses,
        enable_identification_unspecific_losses,
        enable_swath_specifity,
    )

    assay_generator.read_input_file()
    assay_generator.annotate_transitions()
    assay_generator.write_output_file()


# EasyPQP OpenSwathDecoyGenerator
@cli.command()
@click.option(
    "--in",
    "infile",
    required=True,
    type=click.Path(exists=True),
    help="Input file to generate decoys for.",
)
@click.option(
    "--in_type",
    default=None,
    show_default=True,
    type=str,
    help='Input file type. Default: None, will be determined from input file. Valid formats: ["tsv", "mrm" ,"pqp", "TraML"]',
)
@click.option(
    "--out",
    "outfile",
    required=False,
    default="library.pqp",
    show_default=True,
    type=click.Path(exists=False),
    help="Output file to be converted to.",
)
@click.option(
    "--out_type",
    default=None,
    show_default=True,
    type=str,
    help='Output file type. Default: None, will be determined from output file. Valid formats: ["tsv", "pqp", "TraML"]',
)
@click.option(
    "--method",
    default="shuffle",
    show_default=True,
    type=str,
    help='Decoy generation method. Valid methods: "shuffle", "pseudo-reverse", "reverse", "shift',
)
@click.option(
    "--decoy_tag", default="DECOY_", show_default=True, type=str, help="Decoy tag."
)
@click.option(
    "--min_decoy_fraction",
    default=0.8,
    type=float,
    help="Minimum fraction of decoy / target peptides and proteins",
)
@click.option(
    "--aim_decoy_fraction",
    default=1.0,
    type=float,
    help="Number of decoys the algorithm should generate (if unequal to 1, the algorithm will randomly select N peptides for decoy generation)",
)
@click.option(
    "--shuffle_max_attempts",
    default=30,
    type=int,
    help="shuffle: maximum attempts to lower the amino acid sequence identity between target and decoy for the shuffle algorithm",
)
@click.option(
    "--shuffle_sequence_identity_threshold",
    default=0.5,
    type=float,
    help="shuffle: target-decoy amino acid sequence identity threshold for the shuffle algorithm",
)
@click.option(
    "--shift_precursor_mz_shift",
    default=0.0,
    type=float,
    help="shift: precursor ion MZ shift in Thomson for shift decoy method",
)
@click.option(
    "--shift_product_mz_shift",
    default=20.0,
    type=float,
    help="shift: fragment ion MZ shift in Thomson for shift decoy method",
)
@click.option(
    "--product_mz_threshold",
    default=0.025,
    type=float,
    help="MZ threshold in Thomson for fragment ion annotation",
)
@click.option(
    "--allowed_fragment_types", default="b,y", type=str, help="allowed fragment types"
)
@click.option(
    "--allowed_fragment_charges",
    default="1,2,3,4",
    type=str,
    help="allowed fragment charge states",
)
@click.option(
    "--switchKR/--no_switchKR",
    "switchkr",
    default=True,
    help="Whether to switch terminal K and R (to achieve different precursor mass)",
)
@click.option(
    "--enable_detection_specific_losses/--disable_detection_specific_losses",
    default=False,
    help="set this flag if specific neutral losses for detection fragment ions should be allowed",
)
@click.option(
    "--enable_detection_unspecific_losses/--disable_detection_unspecific_losses",
    default=False,
    help="set this flag if unspecific neutral losses (H2O1, H3N1, C1H2N2, C1H2N1O1) for detection fragment ions should be allowed",
)
@click.option(
    "--separate/--no_separate",
    default=False,
    help="set this flag if decoys should not be appended to targets.",
)
def openswath_decoy_generator(
    infile,
    in_type,
    outfile,
    out_type,
    method,
    decoy_tag,
    min_decoy_fraction,
    aim_decoy_fraction,
    shuffle_max_attempts,
    shuffle_sequence_identity_threshold,
    shift_precursor_mz_shift,
    shift_product_mz_shift,
    product_mz_threshold,
    allowed_fragment_types,
    allowed_fragment_charges,
    switchkr,
    enable_detection_specific_losses,
    enable_detection_unspecific_losses,
    separate,
):
    """
    Generate decoys for spectral libraries / transition files for targeted proteomics and metabolomics analysis.

    Can generate decoys for multiple formats. The following formats are supported:\b\n\n

        - @ref OpenMS::TraMLFile "TraML" \b\n
        - @ref OpenMS::TransitionTSVFile "OpenSWATH TSV transition lists" \b\n
        - @ref OpenMS::TransitionPQPFile "OpenSWATH PQP SQLite files" \b\n

    """
    generator = OpenSwathDecoyGenerator(
        infile,
        outfile,
        in_type,
        out_type,
        method,
        decoy_tag,
        min_decoy_fraction,
        aim_decoy_fraction,
        shuffle_max_attempts,
        shuffle_sequence_identity_threshold,
        shift_precursor_mz_shift,
        shift_product_mz_shift,
        product_mz_threshold,
        allowed_fragment_types,
        allowed_fragment_charges,
        switchkr,
        enable_detection_specific_losses,
        enable_detection_unspecific_losses,
        separate,
    )
    generator.generate_decoys()<|MERGE_RESOLUTION|>--- conflicted
+++ resolved
@@ -1,9 +1,4 @@
 import ast
-<<<<<<< HEAD
-from .util import timestamped_echo, create_json_config
-import time
-=======
->>>>>>> 7ab9aa67
 import importlib.resources as pkg_resources
 import sqlite3
 import time
@@ -18,14 +13,11 @@
 from .library import generate
 from .openswathassaygenerator import OpenSwathAssayGenerator
 from .openswathdecoygenerator import OpenSwathDecoyGenerator
-<<<<<<< HEAD
-from easypqp_rs import generate_insilico_library
-=======
 from .sage import convert_sage
 from .targetedfileconverter import TargetedFileConverter
 from .unimoddb import unimod_filter
-from .util import timestamped_echo
->>>>>>> 7ab9aa67
+from .util import timestamped_echo, create_json_config
+from easypqp_rs import generate_insilico_library
 
 try:
     # PyProphet ≤ 2.x
@@ -899,52 +891,153 @@
 
     timestamped_echo("Info: Library successfully processed and stored in %s." % outfile)
 
-<<<<<<< HEAD
-def transform_comma_string_to_list(output_type=str):
-    """Factory function that creates a callback for Click options.
-    
-    Args:
-        output_type: The type to convert each element to (str or int)
-    
-    Returns:
-        A callback function suitable for Click's callback parameter
-    """
-    def callback(ctx, param, value):
-        if value is None:
-            return None
-        try:
-            items = value.split(",")
-            if output_type == int:
-                return [int(item.strip()) for item in items]
-            return [item.strip() for item in items]
-        except ValueError as e:
-            raise click.BadParameter(f"Couldn't convert '{value}' to list of {output_type.__name__}: {e}")
-    
-    return callback
 
 # EasyPQP In-Silico Library Generation
 @cli.command()
-@click.option('--fasta', 'fasta', required=False, type=click.Path(exists=True), help='FASTA file with protein sequences. Overrides the FASTA file specified in the config.')
-@click.option('--output_file', 'output_file', required=False, type=click.Path(exists=False), help='Output file for the generated library. Overrides the output directory specified in the')
-@click.option('--generate_decoys/--no-generate_decoys', default=False, show_default=True, help='Generate decoy library.')
-@click.option('--decoy_tag', default='rev_', show_default=True, type=str, help='Decoy tag to be used for decoy generation.')
-@click.option('--precursor_charge', default='2,3', show_default=True, type=str, callback=transform_comma_string_to_list(output_type=int), help='Precursor charge states to be used for library generation.')
-@click.option('--max_fragment_charge', default=2, show_default=True, type=int, help='Maximum fragment charge state.')
-@click.option('--min_transitions', default=6, show_default=True, type=int, help='Minimum number of transitions per peptide.')
-@click.option('--max_transitions', default=6, show_default=True, type=int, help='Maximum number of transitions per peptide.')
-@click.option('--fragmentation_model', default='hcd', show_default=True, type=str, help='Fragmentation model to be used for theoretical fragmentaton generation. Options are (etd/td_etd/ethcd/etcad/eacid/ead/hcd/cid/all/none). See: `[FragmentationModel](https://docs.rs/rustyms/latest/rustyms/model/struct.FragmentationModel.html#method.etd)` for more details.')
-@click.option('--allowed_fragment_types', default='b,y', show_default=True, type=str, callback=transform_comma_string_to_list(output_type=str), help='Allowed fragment types. Current MS2 prediction model only supports b and y ions.')
-@click.option('--fine_tune/--no-fine_tune', default=False, show_default=True, help='Fine-tune the predictions models using the provided training data.')
-@click.option('--train_data_path', default=None, show_default=True, type=click.Path(exists=True), help='Path to the training data for fine-tuning. This should be a TSV file with columns: "sequence", "precursor_charge", "intensity", "retention_time", "ion_mobility" (Optional).')
-@click.option('--save_model/--no-save_model', default=False, show_default=True, help='Save the fine-tuned model to the specified path.')
-@click.option('--instrument', default='QE/Lumos/timsTOF/SciexTOF/ThermoTOF', show_default=True, type=str, help='Instrument type. Options are (QE).')
-@click.option('--nce', default=20, show_default=True, type=int, help='Normalized collision energy (NCE) to be used for MS2 intensity prediction.')
-@click.option('--batch_size', default=10, show_default=True, type=int, help='Batch size used for peptide property inferece.')
-@click.option('--rt_scale', default=100.0, show_default=True, type=float, help='RT output scaling factor (e.g., 100.0 to convert 0-1 range to 0-100).')
-@click.option('--write_report/--no-write_report', default=True, show_default=True, help='Generate HTML quality report.')
-@click.option('--parquet_output/--no-parquet_output', default=False, show_default=True, help='Output library in Parquet format instead of TSV.')
-@click.option('--threads', default=None, show_default=True, type=int, help='Number of threads for parallel processing. If not specified, uses all available cores.')
-@click.option('--config', 'config', required=False, type=click.Path(exists=True), help='JSON configuration file.')
+@click.option(
+    "--fasta",
+    "fasta",
+    required=False,
+    type=click.Path(exists=True),
+    help="FASTA file with protein sequences. Overrides the FASTA file specified in the config.",
+)
+@click.option(
+    "--output_file",
+    "output_file",
+    required=False,
+    type=click.Path(exists=False),
+    help="Output file for the generated library. Overrides the output directory specified in the",
+)
+@click.option(
+    "--generate_decoys/--no-generate_decoys",
+    default=False,
+    show_default=True,
+    help="Generate decoy library.",
+)
+@click.option(
+    "--decoy_tag",
+    default="rev_",
+    show_default=True,
+    type=str,
+    help="Decoy tag to be used for decoy generation.",
+)
+@click.option(
+    "--precursor_charge",
+    default="2,3",
+    show_default=True,
+    type=str,
+    callback=transform_comma_string_to_list(output_type=int),
+    help="Precursor charge states to be used for library generation.",
+)
+@click.option(
+    "--max_fragment_charge",
+    default=2,
+    show_default=True,
+    type=int,
+    help="Maximum fragment charge state.",
+)
+@click.option(
+    "--min_transitions",
+    default=6,
+    show_default=True,
+    type=int,
+    help="Minimum number of transitions per peptide.",
+)
+@click.option(
+    "--max_transitions",
+    default=6,
+    show_default=True,
+    type=int,
+    help="Maximum number of transitions per peptide.",
+)
+@click.option(
+    "--fragmentation_model",
+    default="hcd",
+    show_default=True,
+    type=str,
+    help="Fragmentation model to be used for theoretical fragmentaton generation. Options are (etd/td_etd/ethcd/etcad/eacid/ead/hcd/cid/all/none). See: `[FragmentationModel](https://docs.rs/rustyms/latest/rustyms/model/struct.FragmentationModel.html#method.etd)` for more details.",
+)
+@click.option(
+    "--allowed_fragment_types",
+    default="b,y",
+    show_default=True,
+    type=str,
+    callback=transform_comma_string_to_list(output_type=str),
+    help="Allowed fragment types. Current MS2 prediction model only supports b and y ions.",
+)
+@click.option(
+    "--fine_tune/--no-fine_tune",
+    default=False,
+    show_default=True,
+    help="Fine-tune the predictions models using the provided training data.",
+)
+@click.option(
+    "--train_data_path",
+    default=None,
+    show_default=True,
+    type=click.Path(exists=True),
+    help='Path to the training data for fine-tuning. This should be a TSV file with columns: "sequence", "precursor_charge", "intensity", "retention_time", "ion_mobility" (Optional).',
+)
+@click.option(
+    "--save_model/--no-save_model",
+    default=False,
+    show_default=True,
+    help="Save the fine-tuned model to the specified path.",
+)
+@click.option(
+    "--instrument",
+    default="QE/Lumos/timsTOF/SciexTOF/ThermoTOF",
+    show_default=True,
+    type=str,
+    help="Instrument type. Options are (QE).",
+)
+@click.option(
+    "--nce",
+    default=20,
+    show_default=True,
+    type=int,
+    help="Normalized collision energy (NCE) to be used for MS2 intensity prediction.",
+)
+@click.option(
+    "--batch_size",
+    default=10,
+    show_default=True,
+    type=int,
+    help="Batch size used for peptide property inferece.",
+)
+@click.option(
+    "--rt_scale",
+    default=100.0,
+    show_default=True,
+    type=float,
+    help="RT output scaling factor (e.g., 100.0 to convert 0-1 range to 0-100).",
+)
+@click.option(
+    "--write_report/--no-write_report",
+    default=True,
+    show_default=True,
+    help="Generate HTML quality report.",
+)
+@click.option(
+    "--parquet_output/--no-parquet_output",
+    default=False,
+    show_default=True,
+    help="Output library in Parquet format instead of TSV.",
+)
+@click.option(
+    "--threads",
+    default=None,
+    show_default=True,
+    type=int,
+    help="Number of threads for parallel processing. If not specified, uses all available cores.",
+)
+@click.option(
+    "--config",
+    "config",
+    required=False,
+    type=click.Path(exists=True),
+    help="JSON configuration file.",
+)
 def insilico_library(
     fasta,
     output_file,
@@ -966,20 +1059,22 @@
     write_report,
     parquet_output,
     threads,
-    config
+    config,
 ):
     """
     Generate In-Silico Predicted Library
     """
     if fasta is None and config is None:
-        timestamped_echo("Error: Please provide either a FASTA file or a JSON configuration file like below.")
+        timestamped_echo(
+            "Error: Please provide either a FASTA file or a JSON configuration file like below."
+        )
         print(create_json_config(as_bytes=True).decode())
         return 1
-    
+
     if config is None:
         config = create_json_config(as_bytes=True).decode()
         timestamped_echo("Info: Using default configuration.")
-        
+
     timestamped_echo("Info: Generating In-Silico Predicted Library.")
     generate_insilico_library(
         config,
@@ -1005,27 +1100,37 @@
         threads,
     )
     timestamped_echo("Info: In-Silico Library successfully generated.")
-=======
+
 
 # Parameter transformation functions
-def transform_comma_string_to_list(ctx, param, value):
-    if value is not None:
-        str_list = value.split(",")
-        return str_list
-    else:
-        return None
->>>>>>> 7ab9aa67
+def transform_comma_string_to_list(output_type=str):
+    """Factory function that creates a callback for Click options.
+
+    Args:
+        output_type: The type to convert each element to (str or int)
+
+    Returns:
+        A callback function suitable for Click's callback parameter
+    """
+
+    def callback(ctx, param, value):
+        if value is None:
+            return None
+        try:
+            items = value.split(",")
+            if output_type == int:
+                return [int(item.strip()) for item in items]
+            return [item.strip() for item in items]
+        except ValueError as e:
+            raise click.BadParameter(
+                f"Couldn't convert '{value}' to list of {output_type.__name__}: {e}"
+            )
+
+    return callback
 
 
 # EasyPQP UniMod Database Filtering
 @cli.command()
-<<<<<<< HEAD
-@click.option('--in', 'infile', required=False, default=pkg_unimod_db, show_default=True, type=click.Path(exists=True), help='Input UniMod XML file.')
-@click.option('--out', 'outfile', required=False, default="unimod_ipf.xml", show_default=True, type=click.Path(exists=False), help='Output Filtered UniMod XML file.')
-@click.option('--ids', 'accession_ids', default='1,2,4,5,7,21,26,27,28,34,35,36,40,121,122,259,267,299,354', show_default=True, type=str, help='UniMod record ids to filter for, i.e. 1,2,4,21.', callback=transform_comma_string_to_list(output_type=str))
-@click.option('--sites', 'site_specificity', default=None, show_default=True, type=str, help="""Optional further restriction for specificity, i.e. [n,],M,nK[,QN,STY,*,*,*,EDcRK,WM,RK,Y,K,[TKnS,K,R,EK,Y]. Ensure, you match the sites you want to restrict per unimod.\b\n\nFor example, if --ids=1,21,35, then you should have the following for --sites=n,STY,M. This will restrict acetylation for any N-Term, phosphorylation for serine, threonine, and tyrosine, and oxidation for methionine.
-\b\n\nValid Sites:\n\n* - wildcard, will not restrict for any specificty for corresponding UniMod entry.\n\n[ - Protein N-Term\n\n] - Protein C-Term\n\nn - Any N-Term\n\nc - Any C-Term\n\nAmino Acid Letter - A valid amino acid one letter code.\n\n""", callback=transform_comma_string_to_list(output_type=str))
-=======
 @click.option(
     "--in",
     "infile",
@@ -1063,7 +1168,6 @@
 \b\n\nValid Sites:\n\n* - wildcard, will not restrict for any specificty for corresponding UniMod entry.\n\n[ - Protein N-Term\n\n] - Protein C-Term\n\nn - Any N-Term\n\nc - Any C-Term\n\nAmino Acid Letter - A valid amino acid one letter code.\n\n""",
     callback=transform_comma_string_to_list,
 )
->>>>>>> 7ab9aa67
 def filter_unimod(infile, outfile, accession_ids, site_specificity):
     """
     Reduce UniMod XML Database file
